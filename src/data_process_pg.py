--- conflicted
+++ resolved
@@ -510,18 +510,7 @@
             self._compute_itc200_enrich(profile, device_name, application_name, ts_iso, values)
 
         payload_json = json.dumps(values, ensure_ascii=False)
-<<<<<<< HEAD
-        try:
-            self.db.insert_reading(profile, device_name, application_name, ts_iso, payload_json)
-            logger.debug(f"Persistido {profile}/{device_name} @ {ts_iso}")
-            self.insert_count += 1
-            now = time.time()
-            self.last_insert_ts = now
-            INSERTIONS_COUNTER.inc()
-            LAST_INSERT_GAUGE.set(now)
-        except Exception as e:
-            logger.error(f"Erro ao inserir {profile}/{device_name}@{ts_iso}: {e}")
-=======
+
         max_attempts = 3
         for attempt in range(1, max_attempts + 1):
             try:
@@ -540,7 +529,7 @@
             except Exception as e:
                 logger.error(f"Erro ao inserir {profile}/{device_name}@{ts_iso}: {e}")
                 break
->>>>>>> 57786303
+
 
     @staticmethod
     def _parse_ts(ts_in: Optional[str]) -> datetime:
